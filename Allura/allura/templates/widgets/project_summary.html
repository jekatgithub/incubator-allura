{% if display_mode == 'list' %}
<<<<<<< HEAD
<div class="list card"{% if columns == '2' %} style="width: 330px"{% endif %}>
  {% if show_proj_icon == 'on' %}
=======
<div class="list card{% if show_proj_icon%} proj_icon{% endif %}"
	{%- if columns == 2 %} style="width: 330px"{% elif columns == 3 %} style="width: 220px"{% endif %}>
  {% if show_proj_icon == True %}
>>>>>>> e0ecdc43
   {% if accolades %}
    <div class="box notch sponsor">
      <div class="feature">{{accolades[0].award.short}}</div>
      <img src="{{icon_url}}" alt="{{value.name}} Logo"/>
    </div>
   {% else %}
    <div class="box">
      <img src="{{icon_url}}" alt="{{value.name}} Logo"/>
    </div>
   {% endif %}
  {% endif %}
  <h2><a href="{{value.url()}}">{{value.name}}</a></h2>
  <p class="desc">{% if value.summary %}{{value.summary}}{% else %}{{h.text.truncate(value.short_description, 50)}}{% endif %}</p>
<<<<<<< HEAD
  {% if show_download_button == 'on' %}{{g.markdown_wiki.convert('[[download_button]]')}}{% endif %}
</div>
{% else %}
  <div class="border card">
    {% if show_proj_icon == 'on' %}
=======
  {% if show_download_button == True %}{{g.markdown_wiki.convert('[[download_button]]')}}{% endif %}
</div>
{% else %}
  <div class="border card">
    {% if show_proj_icon == True %}
>>>>>>> e0ecdc43
     {% if accolades %}
      <div class="box notch sponsor">
        <div class="feature">{{accolades[0].award.short}}</div>
        <img src="{{icon_url}}" alt="{{value.name}} Logo"/>
      </div>
     {% else %}
      <div class="box">
        <img src="{{icon_url}}" alt="{{value.name}} Logo"/>
      </div>
     {% endif %}
    {% endif %}
    <h2><a href="{{value.url()}}">{{value.name}}</a></h2>
    <p class="desc">{% if value.summary %}{{value.summary}}{% else %}{{h.text.truncate(value.short_description, 50)}}{% endif %}</p>
    <div class="quik">
      {% for s in sitemap %}
        <a href="{{s.url}}" class="ui-icon-{{(s.ui_icon or 'admin').lower()}}" title="{{s.label}}"><span>{{s.label}}</span></a>
      {% endfor %}
    </div>
  </div>
{% endif %}<|MERGE_RESOLUTION|>--- conflicted
+++ resolved
@@ -1,12 +1,7 @@
 {% if display_mode == 'list' %}
-<<<<<<< HEAD
-<div class="list card"{% if columns == '2' %} style="width: 330px"{% endif %}>
-  {% if show_proj_icon == 'on' %}
-=======
 <div class="list card{% if show_proj_icon%} proj_icon{% endif %}"
 	{%- if columns == 2 %} style="width: 330px"{% elif columns == 3 %} style="width: 220px"{% endif %}>
   {% if show_proj_icon == True %}
->>>>>>> e0ecdc43
    {% if accolades %}
     <div class="box notch sponsor">
       <div class="feature">{{accolades[0].award.short}}</div>
@@ -20,19 +15,11 @@
   {% endif %}
   <h2><a href="{{value.url()}}">{{value.name}}</a></h2>
   <p class="desc">{% if value.summary %}{{value.summary}}{% else %}{{h.text.truncate(value.short_description, 50)}}{% endif %}</p>
-<<<<<<< HEAD
-  {% if show_download_button == 'on' %}{{g.markdown_wiki.convert('[[download_button]]')}}{% endif %}
-</div>
-{% else %}
-  <div class="border card">
-    {% if show_proj_icon == 'on' %}
-=======
   {% if show_download_button == True %}{{g.markdown_wiki.convert('[[download_button]]')}}{% endif %}
 </div>
 {% else %}
   <div class="border card">
     {% if show_proj_icon == True %}
->>>>>>> e0ecdc43
      {% if accolades %}
       <div class="box notch sponsor">
         <div class="feature">{{accolades[0].award.short}}</div>
