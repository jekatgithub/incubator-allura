--- conflicted
+++ resolved
@@ -80,35 +80,6 @@
             allura.tasks.repo_tasks.refresh.post()
         return self._impl.commit(last_id)
 
-<<<<<<< HEAD
-=======
-    def get_last_commit(self, obj):
-        lc, isnew = M.LastCommitFor.upsert(repo_id=self._id, object_id=obj.object_id)
-        if not isnew and lc.last_commit.id:
-            return lc.last_commit
-        try:
-            info = self._impl._svn.info2(
-                self._impl._url + obj.path(),
-                revision=self._impl._revision(obj.commit.object_id),
-                depth=pysvn.depth.empty)[0][1]
-            lc.last_commit.author = lc.last_commit.author_email = info.last_changed_author
-            lc.last_commit.date = datetime.utcfromtimestamp(info.last_changed_date)
-            lc.last_commit.id = self._impl._oid(info.last_changed_rev.number)
-            lc.last_commit.href = '%s%d/' % (self.url(), info.last_changed_rev.number)
-            lc.last_commit.shortlink = '[r%d]' % info.last_changed_rev.number
-            lc.last_commit.summary = ''
-            return lc.last_commit
-        except:
-            log.exception('Cannot get last commit for %s', obj)
-            return dict(
-                author=None,
-                author_email=None,
-                author_url=None,
-                date=None,
-                id=None,
-                href=None,
-                shortlink=None,
-                summary=None)
 
 class SVNCalledProcessError(Exception):
     def __init__(self, cmd, returncode, stdout, stderr):
@@ -121,7 +92,7 @@
         return "Command: '%s' returned non-zero exit status %s\nSTDOUT: %s\nSTDERR: %s" % \
             (self.cmd, self.returncode, self.stdout, self.stderr)
 
->>>>>>> e56345d1
+
 class SVNImplementation(M.RepositoryImplementation):
     post_receive_template = string.Template(
         '#!/bin/bash\n'
