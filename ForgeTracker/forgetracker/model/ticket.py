--- conflicted
+++ resolved
@@ -276,16 +276,11 @@
             milestone_s=self.milestone,
             status_s=self.status,
             text=self.description,
-<<<<<<< HEAD
-            votes_i=self.votes,
-            snippet_s=self.summary)
-=======
             snippet_s=self.summary,
             votes_up_i=self.votes_up,
             votes_down_i=self.votes_down,
-            votes_total_i=(self.votes_up-self.votes_down)
-            )
->>>>>>> 45b83844
+            votes_total_i=self.votes)
+
         for k,v in self.custom_fields.iteritems():
             result[k + '_s'] = unicode(v)
         if self.reported_by:
